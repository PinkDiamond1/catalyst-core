pub use chain_impl_mockchain::vote::PayloadType as PayloadTypeRust;
use std::{
    ffi::{CStr, CString},
    os::raw::c_char,
};
pub use wallet::Settings;
use wallet_core::c::{
<<<<<<< HEAD
    wallet_convert, wallet_convert_ignored, wallet_convert_transactions_get,
    wallet_convert_transactions_size, wallet_delete_conversion, wallet_delete_error,
    wallet_delete_proposal, wallet_delete_settings, wallet_delete_wallet, wallet_id,
    wallet_import_keys, wallet_recover, wallet_retrieve_funds, wallet_set_state,
    wallet_total_value, wallet_vote_cast, wallet_vote_proposal,
=======
    symmetric_cipher_decrypt, wallet_convert, wallet_convert_ignored,
    wallet_convert_transactions_get, wallet_convert_transactions_size, wallet_delete_conversion,
    wallet_delete_error, wallet_delete_proposal, wallet_delete_settings, wallet_delete_wallet,
    wallet_id, wallet_recover, wallet_retrieve_funds, wallet_set_state, wallet_total_value,
    wallet_vote_cast, wallet_vote_proposal,
>>>>>>> 26b8a454
};
pub use wallet_core::{
    // c::{ConversionPtr, ErrorPtr, SettingsPtr, WalletPtr},
    Conversion,
    Error,
    ErrorCode,
    ErrorKind,
    Proposal,
    Wallet,
};

pub type WalletPtr = *mut Wallet;
pub type SettingsPtr = *mut Settings;
pub type ConversionPtr = *mut Conversion;
pub type ProposalPtr = *mut Proposal;
pub type ErrorPtr = *mut Error;

/// Payload type for voting
#[repr(u8)]
pub enum PayloadType {
    Public = 1,
}

impl From<PayloadType> for PayloadTypeRust {
    fn from(c_enum: PayloadType) -> Self {
        match c_enum {
            PayloadType::Public => PayloadTypeRust::Public,
        }
    }
}

/// retrieve a wallet from the given mnemonics, password and protocol magic
///
/// this function will work for all yoroi, daedalus and other wallets
/// as it will try every kind of wallet anyway
///
/// You can also use this function to recover a wallet even after you have
/// transferred all the funds to the new format (see the _convert_ function)
///
/// The recovered wallet will be returned in `wallet_out`.
///
/// # parameters
///
/// * mnemonics: a null terminated utf8 string (already normalized NFKD) in english;
/// * password: pointer to the password (in bytes, can be UTF8 string or a bytes of anything);
///   this value is optional and passing a null pointer will result in no password;
/// * password_length: the length of the password;
/// * wallet_out: a pointer to a pointer. The recovered wallet will be allocated on this pointer;
///
/// # errors
///
/// The function may fail if:
///
/// * the mnemonics are not valid (invalid length or checksum);
/// * the `wallet_out` is null pointer
///
/// On error the function returns a `ErrorPtr`. On success `NULL` is returned.
/// The `ErrorPtr` can then be observed to gathered details of the error.
/// Don't forget to call `iohk_jormungandr_wallet_delete_error` to free
/// the `ErrorPtr` from memory and avoid memory leaks.
///
/// # Safety
///
/// This function dereference raw pointers. Even though
/// the function checks if the pointers are null. Mind not to put random values
/// in or you may see unexpected behaviors
///
#[no_mangle]
pub unsafe extern "C" fn iohk_jormungandr_wallet_recover(
    mnemonics: *const c_char,
    password: *const u8,
    password_length: usize,
    wallet_out: *mut WalletPtr,
) -> ErrorPtr {
    let mnemonics = CStr::from_ptr(mnemonics);

    let mnemonics = mnemonics.to_string_lossy();
    let r = wallet_recover(&mnemonics, password, password_length, wallet_out);

    r.into_c_api()
}

/// retrieve a wallet from the given mnemonics, password and protocol magic
///
/// this function will work for all yoroi, daedalus and other wallets
/// as it will try every kind of wallet anyway
///
/// You can also use this function to recover a wallet even after you have
/// transferred all the funds to the new format (see the _convert_ function)
///
/// The recovered wallet will be returned in `wallet_out`.
///
/// # parameters
///
/// * account_key: the Ed25519 extended key used wallet's account address private key
///     in the form of a 64 bytes array.  
/// * utxo_keys: an array of Ed25519 keys in the form of 64 bytes, used as utxo
///     keys for the wallet
/// * utxo_keys_len: the number of keys in the utxo_keys array (not the number of bytes)
/// * wallet_out: the recovered wallet
///
/// # Safety
///
/// This function dereference raw pointers (password and wallet_out). Even though
/// the function checks if the pointers are null. Mind not to put random values
/// in or you may see unexpected behaviors
///
/// # errors
///
/// The function may fail if:
///
/// * the mnemonics are not valid (invalid length or checksum);
/// * the `wallet_out` is null pointer
///
#[no_mangle]
pub unsafe extern "C" fn iohk_jormungandr_wallet_import_keys(
    account_key: *const u8,
    utxo_keys: *const u8,
    utxo_keys_len: usize,
    wallet_out: *mut WalletPtr,
) -> ErrorPtr {
    let r = wallet_import_keys(
        account_key,
        utxo_keys as *const [u8; 64],
        utxo_keys_len,
        wallet_out,
    );

    r.into_c_api()
}

/// get the wallet id
///
/// This ID is the identifier to use against the blockchain/explorer to retrieve
/// the state of the wallet (counter, total value etc...)
///
/// # Parameters
///
/// * wallet: the recovered wallet (see recover function);
/// * id_out: a ready allocated pointer to an array of 32bytes. If this array is not
///   32bytes this may result in a buffer overflow.
///
/// # Safety
///
/// This function dereference raw pointers (wallet, block0 and settings_out). Even though
/// the function checks if the pointers are null. Mind not to put random values
/// in or you may see unexpected behaviors
///
/// the `id_out` needs to be ready allocated 32bytes memory. If not this will result
/// in an undefined behavior, in the best scenario it will be a buffer overflow.
///
/// # Errors
///
/// On error the function returns a `ErrorPtr`. On success `NULL` is returned.
/// The `ErrorPtr` can then be observed to gathered details of the error.
/// Don't forget to call `iohk_jormungandr_wallet_delete_error` to free
/// the `ErrorPtr` from memory and avoid memory leaks.
///
/// * this function may fail if the wallet pointer is null;
///
#[no_mangle]
pub unsafe extern "C" fn iohk_jormungandr_wallet_id(
    wallet: WalletPtr,
    id_out: *mut u8,
) -> ErrorPtr {
    wallet_id(wallet, id_out).into_c_api()
}

/// retrieve funds from daedalus or yoroi wallet in the given block0 (or
/// any other blocks).
///
/// Execute this function then you can check who much funds you have
/// retrieved from the given block.
///
/// this function may take sometimes so it is better to only call this
/// function if needed.
///
/// # Parameters
///
/// * wallet: the recovered wallet (see recover function);
/// * block0: the pointer to the bytes of the block0;
/// * block0_length: the length of the block0 byte string;
/// * settings_out: the settings that will be parsed from the given
///   block0;
///
/// # Errors
///
/// * this function may fail if the wallet pointer is null;
/// * the block is not valid (cannot be decoded)
///
/// On error the function returns a `ErrorPtr`. On success `NULL` is returned.
/// The `ErrorPtr` can then be observed to gathered details of the error.
/// Don't forget to call `iohk_jormungandr_wallet_delete_error` to free
/// the `ErrorPtr` from memory and avoid memory leaks.
///
/// # Safety
///
/// This function dereference raw pointers. Even though
/// the function checks if the pointers are null. Mind not to put random values
/// in or you may see unexpected behaviors
///
#[no_mangle]
pub unsafe extern "C" fn iohk_jormungandr_wallet_retrieve_funds(
    wallet: WalletPtr,
    block0: *const u8,
    block0_length: usize,
    settings_out: *mut SettingsPtr,
) -> ErrorPtr {
    let r = wallet_retrieve_funds(wallet, block0, block0_length, settings_out);

    r.into_c_api()
}

/// once funds have been retrieved with `iohk_jormungandr_wallet_retrieve_funds`
/// it is possible to convert all existing funds to the new wallet.
///
/// The returned arrays are transactions to send to the network in order to do the
/// funds conversion.
///
/// Don't forget to call `iohk_jormungandr_wallet_delete_conversion` to
/// properly free the memory
///
/// # Errors
///
/// On error the function returns a `ErrorPtr`. On success `NULL` is returned.
/// The `ErrorPtr` can then be observed to gathered details of the error.
/// Don't forget to call `iohk_jormungandr_wallet_delete_error` to free
/// the `ErrorPtr` from memory and avoid memory leaks.
///
/// # Safety
///
/// This function dereference raw pointers. Even though
/// the function checks if the pointers are null. Mind not to put random values
/// in or you may see unexpected behaviors
///
#[no_mangle]
pub unsafe extern "C" fn iohk_jormungandr_wallet_convert(
    wallet: WalletPtr,
    settings: SettingsPtr,
    conversion_out: *mut ConversionPtr,
) -> ErrorPtr {
    let r = wallet_convert(wallet, settings, conversion_out);

    r.into_c_api()
}

/// get the number of transactions built to convert the retrieved wallet
///
/// # Safety
///
/// This function dereference raw pointers. Even though
/// the function checks if the pointers are null. Mind not to put random values
/// in or you may see unexpected behaviors
///
#[no_mangle]
pub unsafe extern "C" fn iohk_jormungandr_wallet_convert_transactions_size(
    conversion: ConversionPtr,
) -> usize {
    wallet_convert_transactions_size(conversion)
}

/// retrieve the index-nth transactions in the conversions starting from 0
/// and finishing at `size-1` where size is retrieved from
/// `iohk_jormungandr_wallet_convert_transactions_size`.
///
/// the memory allocated returned is not owned and should not be kept
/// for longer than potential call to `iohk_jormungandr_wallet_delete_conversion`
///
/// # Errors
///
/// On error the function returns a `ErrorPtr`. On success `NULL` is returned.
/// The `ErrorPtr` can then be observed to gathered details of the error.
/// Don't forget to call `iohk_jormungandr_wallet_delete_error` to free
/// the `ErrorPtr` from memory and avoid memory leaks.
///
/// # Safety
///
/// This function dereference raw pointers. Even though
/// the function checks if the pointers are null. Mind not to put random values
/// in or you may see unexpected behaviors
///
#[no_mangle]
pub unsafe extern "C" fn iohk_jormungandr_wallet_convert_transactions_get(
    conversion: ConversionPtr,
    index: usize,
    transaction_out: *mut *const u8,
    transaction_size: *mut usize,
) -> ErrorPtr {
    let r = wallet_convert_transactions_get(conversion, index, transaction_out, transaction_size);

    r.into_c_api()
}

/// get the total value ignored in the conversion
///
/// value_out: will returns the total value lost into dust inputs
/// ignored_out: will returns the number of dust utxos
///
/// these returned values are informational only and this show that
/// there are UTxOs entries that are unusable because of the way they
/// are populated with dusts.
///
/// # Errors
///
/// On error the function returns a `ErrorPtr`. On success `NULL` is returned.
/// The `ErrorPtr` can then be observed to gathered details of the error.
/// Don't forget to call `iohk_jormungandr_wallet_delete_error` to free
/// the `ErrorPtr` from memory and avoid memory leaks.
///
/// # Safety
///
/// This function dereference raw pointers. Even though
/// the function checks if the pointers are null. Mind not to put random values
/// in or you may see unexpected behaviors
///
#[no_mangle]
pub unsafe extern "C" fn iohk_jormungandr_wallet_convert_ignored(
    conversion: ConversionPtr,
    value_out: *mut u64,
    ignored_out: *mut usize,
) -> ErrorPtr {
    let r = wallet_convert_ignored(conversion, value_out, ignored_out);

    r.into_c_api()
}

/// get the total value in the wallet
///
/// make sure to call `retrieve_funds` prior to calling this function
/// otherwise you will always have `0`
///
/// After calling this function the results is returned in the `total_out`.
///
/// # Errors
///
/// * this function may fail if the wallet pointer is null;
///
/// On error the function returns a `ErrorPtr`. On success `NULL` is returned.
/// The `ErrorPtr` can then be observed to gathered details of the error.
/// Don't forget to call `iohk_jormungandr_wallet_delete_error` to free
/// the `ErrorPtr` from memory and avoid memory leaks.
///
/// If the `total_out` pointer is null, this function does nothing
///
/// # Safety
///
/// This function dereference raw pointers. Even though
/// the function checks if the pointers are null. Mind not to put random values
/// in or you may see unexpected behaviors
///
#[no_mangle]
pub unsafe extern "C" fn iohk_jormungandr_wallet_total_value(
    wallet: WalletPtr,
    total_out: *mut u64,
) -> ErrorPtr {
    let r = wallet_total_value(wallet, total_out);

    r.into_c_api()
}

/// update the wallet account state
///
/// this is the value retrieved from any jormungandr endpoint that allows to query
/// for the account state. It gives the value associated to the account as well as
/// the counter.
///
/// It is important to be sure to have an updated wallet state before doing any
/// transactions otherwise future transactions may fail to be accepted by any
/// nodes of the blockchain because of invalid signature state.
///
/// # Errors
///
/// * this function may fail if the wallet pointer is null;
///
/// On error the function returns a `ErrorPtr`. On success `NULL` is returned.
/// The `ErrorPtr` can then be observed to gathered details of the error.
/// Don't forget to call `iohk_jormungandr_wallet_delete_error` to free
/// the `ErrorPtr` from memory and avoid memory leaks.
///
/// # Safety
///
/// This function dereference raw pointers. Even though
/// the function checks if the pointers are null. Mind not to put random values
/// in or you may see unexpected behaviors
///
#[no_mangle]
pub extern "C" fn iohk_jormungandr_wallet_set_state(
    wallet: WalletPtr,
    value: u64,
    counter: u32,
) -> ErrorPtr {
    let r = wallet_set_state(wallet, value, counter);

    r.into_c_api()
}

/// build the proposal object
///
/// # Errors
///
/// This function may fail if:
///
/// * `proposal_out` is null.
/// * `num_choices` is out of the allowed range.
///
/// # Safety
///
/// This function dereference raw pointers. Even though the function checks if
/// the pointers are null. Mind not to put random values in or you may see
/// unexpected behaviors.
#[no_mangle]
pub unsafe extern "C" fn iohk_jormungandr_wallet_vote_proposal(
    vote_plan_id: *const u8,
    payload_type: PayloadType,
    index: u8,
    num_choices: u8,
    proposal_out: *mut ProposalPtr,
) -> ErrorPtr {
    let r = wallet_vote_proposal(
        vote_plan_id,
        payload_type.into(),
        index,
        num_choices,
        proposal_out,
    );

    r.into_c_api()
}

/// build the vote cast transaction
///
/// # Errors
///
/// This function may fail upon receiving a null pointer or a `choice` value
/// that does not fall within the range specified in `proposal`.
///
/// # Safety
///
/// This function dereference raw pointers. Even though the function checks if
/// the pointers are null. Mind not to put random values in or you may see
/// unexpected behaviors.
///
/// Don't forget to remove `transaction_out` with
/// `iohk_jormungandr_waller_delete_buffer`.
#[no_mangle]
pub unsafe extern "C" fn iohk_jormungandr_wallet_vote_cast(
    wallet: WalletPtr,
    settings: SettingsPtr,
    proposal: ProposalPtr,
    choice: u8,
    transaction_out: *mut *const u8,
    len_out: *mut usize,
) -> ErrorPtr {
    let r = wallet_vote_cast(wallet, settings, proposal, choice, transaction_out, len_out);

    r.into_c_api()
}

/// decrypt payload of the wallet transfer protocol
///
/// Parameters
///
/// password: byte buffer with the encryption password
/// password_length: length of the password buffer
/// ciphertext: byte buffer with the encryption password
/// ciphertext_length: length of the password buffer
/// plaintext_out: used to return a pointer to a byte buffer with the decrypted text
/// plaintext_out_length: used to return the length of decrypted text
///
/// The returned buffer is in the heap, so make sure to call the delete_buffer function
///
/// # Safety
///
/// This function dereference raw pointers. Even though the function checks if
/// the pointers are null. Mind not to put random values in or you may see
/// unexpected behaviors.
#[no_mangle]
pub unsafe extern "C" fn iohk_jormungandr_symmetric_cipher_decrypt(
    password: *const u8,
    password_length: usize,
    ciphertext: *const u8,
    ciphertext_length: usize,
    plaintext_out: *mut *const u8,
    plaintext_out_length: *mut usize,
) -> ErrorPtr {
    let r = symmetric_cipher_decrypt(
        password,
        password_length,
        ciphertext,
        ciphertext_length,
        plaintext_out,
        plaintext_out_length,
    );

    r.into_c_api()
}

/// Get a string describing the error, this will return an allocated
/// null terminated string describing the error.
///
/// If the given error is a `NULL` pointer, the string is and always
/// is `"success"`. This string still need to be deleted with the
/// `iohk_jormungandr_wallet_delete_string` function.
///
/// This function returns an allocated null terminated pointer. Don't
/// forget to free the memory with: `iohk_jormungandr_wallet_delete_string`.
///
/// # Safety
///
/// This function dereference raw pointers. Even though
/// the function checks if the pointers are null. Mind not to put random values
/// in or you may see unexpected behaviors
///
#[no_mangle]
pub unsafe extern "C" fn iohk_jormungandr_wallet_error_to_string(error: ErrorPtr) -> *mut c_char {
    if let Some(error) = error.as_ref() {
        CString::new(error.to_string()).unwrap().into_raw()
    } else {
        CString::new(b"success".to_vec()).unwrap().into_raw()
    }
}

/// Get a string describing the error, this will return an allocated
/// null terminated string providing extra details regarding the source
/// of the error.
///
/// If the given error is a `NULL` pointer, the string is and always
/// is `"success"`. If no details are available the function will return
/// `"no more details"`. This string still need to be deleted with the
/// `iohk_jormungandr_wallet_delete_string` function.
///
/// This function returns an allocated null terminated pointer. Don't
/// forget to free the memory with: `iohk_jormungandr_wallet_delete_string`.
///
/// # Safety
///
/// This function dereference raw pointers. Even though
/// the function checks if the pointers are null. Mind not to put random values
/// in or you may see unexpected behaviors
///
#[no_mangle]
pub unsafe extern "C" fn iohk_jormungandr_wallet_error_details(error: ErrorPtr) -> *mut c_char {
    if let Some(error) = error.as_ref() {
        if let Some(details) = error.details() {
            CString::new(details.to_string()).unwrap().into_raw()
        } else {
            CString::new(b"no more details".to_vec())
                .unwrap()
                .into_raw()
        }
    } else {
        CString::new(b"success".to_vec()).unwrap().into_raw()
    }
}

/// Delete a null terminated string that was allocated by this library
///
/// # Safety
///
/// This function dereference raw pointers. Even though
/// the function checks if the pointers are null. Mind not to put random values
/// in or you may see unexpected behaviors
///
#[no_mangle]
pub unsafe extern "C" fn iohk_jormungandr_wallet_delete_string(ptr: *mut c_char) {
    if !ptr.is_null() {
        let cstring = CString::from_raw(ptr);
        std::mem::drop(cstring)
    }
}

/// Delete a binary buffer that was returned by this library alongside with its
/// length.
///
/// # Safety
///
/// This function dereference raw pointers. Even though
/// the function checks if the pointers are null. Mind not to put random values
/// in or you may see unexpected behaviors
#[no_mangle]
pub unsafe extern "C" fn iohk_jormungandr_wallet_delete_buffer(ptr: *mut u8, length: usize) {
    if !ptr.is_null() {
        let data = std::slice::from_raw_parts_mut(ptr, length);
        let data = Box::from_raw(data as *mut [u8]);
        std::mem::drop(data);
    }
}

/// delete the pointer and free the allocated memory
///
/// # Safety
///
/// This function dereference raw pointers. Even though
/// the function checks if the pointers are null. Mind not to put random values
/// in or you may see unexpected behaviors
///
#[no_mangle]
pub extern "C" fn iohk_jormungandr_wallet_delete_error(error: ErrorPtr) {
    wallet_delete_error(error)
}

/// delete the pointer and free the allocated memory
///
/// # Safety
///
/// This function dereference raw pointers. Even though
/// the function checks if the pointers are null. Mind not to put random values
/// in or you may see unexpected behaviors
///
#[no_mangle]
pub extern "C" fn iohk_jormungandr_wallet_delete_settings(settings: SettingsPtr) {
    wallet_delete_settings(settings)
}

/// delete the pointer, zero all the keys and free the allocated memory
///
/// # Safety
///
/// This function dereference raw pointers. Even though
/// the function checks if the pointers are null. Mind not to put random values
/// in or you may see unexpected behaviors
///
#[no_mangle]
pub extern "C" fn iohk_jormungandr_wallet_delete_wallet(wallet: WalletPtr) {
    wallet_delete_wallet(wallet)
}

/// delete the pointer
///
/// # Safety
///
/// This function dereference raw pointers. Even though
/// the function checks if the pointers are null. Mind not to put random values
/// in or you may see unexpected behaviors
///
#[no_mangle]
pub extern "C" fn iohk_jormungandr_wallet_delete_conversion(conversion: ConversionPtr) {
    wallet_delete_conversion(conversion)
}

/// delete the pointer
///
/// # Safety
///
/// This function dereference raw pointers. Even though
/// the function checks if the pointers are null. Mind not to put random values
/// in or you may see unexpected behaviors
///
#[no_mangle]
pub extern "C" fn iohk_jormungandr_wallet_delete_proposal(proposal: ProposalPtr) {
    wallet_delete_proposal(proposal)
}<|MERGE_RESOLUTION|>--- conflicted
+++ resolved
@@ -5,19 +5,11 @@
 };
 pub use wallet::Settings;
 use wallet_core::c::{
-<<<<<<< HEAD
-    wallet_convert, wallet_convert_ignored, wallet_convert_transactions_get,
-    wallet_convert_transactions_size, wallet_delete_conversion, wallet_delete_error,
-    wallet_delete_proposal, wallet_delete_settings, wallet_delete_wallet, wallet_id,
-    wallet_import_keys, wallet_recover, wallet_retrieve_funds, wallet_set_state,
-    wallet_total_value, wallet_vote_cast, wallet_vote_proposal,
-=======
     symmetric_cipher_decrypt, wallet_convert, wallet_convert_ignored,
     wallet_convert_transactions_get, wallet_convert_transactions_size, wallet_delete_conversion,
     wallet_delete_error, wallet_delete_proposal, wallet_delete_settings, wallet_delete_wallet,
-    wallet_id, wallet_recover, wallet_retrieve_funds, wallet_set_state, wallet_total_value,
-    wallet_vote_cast, wallet_vote_proposal,
->>>>>>> 26b8a454
+    wallet_id, wallet_import_keys, wallet_recover, wallet_retrieve_funds, wallet_set_state,
+    wallet_total_value, wallet_vote_cast, wallet_vote_proposal,
 };
 pub use wallet_core::{
     // c::{ConversionPtr, ErrorPtr, SettingsPtr, WalletPtr},
