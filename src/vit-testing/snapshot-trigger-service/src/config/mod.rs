--- conflicted
+++ resolved
@@ -82,11 +82,7 @@
                 db_user: "".to_string(),
                 db_pass: "".to_string(),
                 db_host: "".to_string(),
-<<<<<<< HEAD
-                additional_params: vec![],
-=======
                 additional_params: None,
->>>>>>> 5777677c
             },
         }
     }
@@ -113,11 +109,7 @@
     #[serde(rename = "db-host")]
     pub db_host: String,
     /// additional parameters
-<<<<<<< HEAD
-    pub additional_params: Vec<String>,
-=======
     pub additional_params: Option<Vec<String>>,
->>>>>>> 5777677c
 }
 
 impl VotingToolsParams {
