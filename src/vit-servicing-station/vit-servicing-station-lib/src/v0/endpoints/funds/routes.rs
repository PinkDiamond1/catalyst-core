use super::handlers::*;
use crate::v0::context::SharedContext;
use warp::filters::BoxedFilter;
use warp::{Filter, Rejection, Reply};

pub async fn filter(
    root: BoxedFilter<()>,
    context: SharedContext,
) -> impl Filter<Extract = impl Reply, Error = Rejection> + Clone {
    let with_context = warp::any().map(move || context.clone());

    let fund = warp::path::end()
        .and(warp::get())
        .and(with_context.clone())
        .and_then(get_fund);

    let fund_by_id = warp::path!(i32)
        .and(warp::get())
<<<<<<< HEAD
        .and(with_context)
        .and_then(get_fund_by_id);
=======
        .and(with_context.clone())
        .and_then(get_fund_by_id)
        .boxed();

    let all_funds = warp::path::end()
        .and(warp::get())
        .and(with_context)
        .and_then(get_all_funds)
        .boxed();

>>>>>>> ed2df1e4
    // fund_by_id need to be checked first otherwise requests are swallowed by the fund::any
    root.and(fund_by_id.or(fund).or(all_funds)).boxed()
}

pub fn admin_filter(
    context: SharedContext,
) -> impl Filter<Extract = (impl Reply,), Error = Rejection> + Clone {
    let with_context = warp::any().map(move || context.clone());

    warp::path::end()
        .and(warp::put())
        .and(warp::body::json())
        .and(with_context)
        .and_then(put_fund)
}<|MERGE_RESOLUTION|>--- conflicted
+++ resolved
@@ -16,21 +16,14 @@
 
     let fund_by_id = warp::path!(i32)
         .and(warp::get())
-<<<<<<< HEAD
-        .and(with_context)
+        .and(with_context.clone())
         .and_then(get_fund_by_id);
-=======
-        .and(with_context.clone())
-        .and_then(get_fund_by_id)
-        .boxed();
 
     let all_funds = warp::path::end()
         .and(warp::get())
         .and(with_context)
-        .and_then(get_all_funds)
-        .boxed();
+        .and_then(get_all_funds);
 
->>>>>>> ed2df1e4
     // fund_by_id need to be checked first otherwise requests are swallowed by the fund::any
     root.and(fund_by_id.or(fund).or(all_funds)).boxed()
 }
