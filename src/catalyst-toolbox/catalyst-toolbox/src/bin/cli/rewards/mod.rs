mod community_advisors;
<<<<<<< HEAD
mod full;
mod veterans;
mod voters;

use std::path::PathBuf;

=======
mod proposers;
mod veterans;
mod voters;

use catalyst_toolbox::{http::default_http_client, rewards::proposers as proposers_lib};
>>>>>>> 7a22d1dc
use color_eyre::Report;
use structopt::StructOpt;

#[derive(StructOpt)]
#[structopt(rename_all = "kebab-case")]
pub enum Rewards {
    /// Calculate rewards for voters base on their stake
    Voters(voters::VotersRewards),

    /// Calculate community advisors rewards
    CommunityAdvisors(community_advisors::CommunityAdvisors),

    /// Calculate rewards for veteran community advisors
    Veterans(veterans::VeteransRewards),

<<<<<<< HEAD
    /// Calculate full rewards based on a config file
    Full { path: PathBuf },
=======
    /// Calculate rewards for propsers
    Proposers(proposers_lib::ProposerRewards),
>>>>>>> 7a22d1dc
}

impl Rewards {
    pub fn exec(self) -> Result<(), Report> {
        match self {
            Rewards::Voters(cmd) => cmd.exec(),
            Rewards::CommunityAdvisors(cmd) => cmd.exec(),
            Rewards::Veterans(cmd) => cmd.exec(),
<<<<<<< HEAD
            Rewards::Full { path } => full::full_rewards(&path),
=======
            Rewards::Proposers(proposers) => {
                proposers::rewards(&proposers, &default_http_client(None))
            }
>>>>>>> 7a22d1dc
        }
    }
}<|MERGE_RESOLUTION|>--- conflicted
+++ resolved
@@ -1,18 +1,12 @@
 mod community_advisors;
-<<<<<<< HEAD
 mod full;
+mod proposers;
 mod veterans;
 mod voters;
 
 use std::path::PathBuf;
 
-=======
-mod proposers;
-mod veterans;
-mod voters;
-
 use catalyst_toolbox::{http::default_http_client, rewards::proposers as proposers_lib};
->>>>>>> 7a22d1dc
 use color_eyre::Report;
 use structopt::StructOpt;
 
@@ -28,13 +22,11 @@
     /// Calculate rewards for veteran community advisors
     Veterans(veterans::VeteransRewards),
 
-<<<<<<< HEAD
     /// Calculate full rewards based on a config file
     Full { path: PathBuf },
-=======
+
     /// Calculate rewards for propsers
     Proposers(proposers_lib::ProposerRewards),
->>>>>>> 7a22d1dc
 }
 
 impl Rewards {
@@ -43,13 +35,10 @@
             Rewards::Voters(cmd) => cmd.exec(),
             Rewards::CommunityAdvisors(cmd) => cmd.exec(),
             Rewards::Veterans(cmd) => cmd.exec(),
-<<<<<<< HEAD
             Rewards::Full { path } => full::full_rewards(&path),
-=======
             Rewards::Proposers(proposers) => {
                 proposers::rewards(&proposers, &default_http_client(None))
             }
->>>>>>> 7a22d1dc
         }
     }
 }