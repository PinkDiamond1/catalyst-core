mod community_advisors;
<<<<<<< HEAD
mod full;
mod proposers;
mod veterans;
mod voters;

use std::path::PathBuf;

use catalyst_toolbox::{http::default_http_client, rewards::proposers as proposers_lib};
use color_eyre::Report;
=======
mod dreps;
mod veterans;
mod voters;

use catalyst_toolbox::rewards::VoteCount;
use color_eyre::{eyre::eyre, Report};
use jormungandr_lib::{
    crypto::{account::Identifier, hash::Hash},
    interfaces::AccountVotes,
};
use std::collections::HashMap;
>>>>>>> 21853b35
use structopt::StructOpt;
use vit_servicing_station_lib::db::models::proposals::FullProposalInfo;

#[derive(StructOpt)]
#[structopt(rename_all = "kebab-case")]
pub enum Rewards {
    /// Calculate rewards for voters base on their stake
    Voters(voters::VotersRewards),

    /// Calculate rewards for dreps based on their delegated stake
    Dreps(dreps::DrepsRewards),

    /// Calculate community advisors rewards
    CommunityAdvisors(community_advisors::CommunityAdvisors),

    /// Calculate rewards for veteran community advisors
    Veterans(veterans::VeteransRewards),

    /// Calculate full rewards based on a config file
    Full { path: PathBuf },

    /// Calculate rewards for propsers
    Proposers(proposers_lib::ProposerRewards),
}

impl Rewards {
    pub fn exec(self) -> Result<(), Report> {
        match self {
            Rewards::Voters(cmd) => cmd.exec(),
            Rewards::CommunityAdvisors(cmd) => cmd.exec(),
            Rewards::Veterans(cmd) => cmd.exec(),
<<<<<<< HEAD
            Rewards::Full { path } => full::full_rewards(&path),
            Rewards::Proposers(proposers) => {
                proposers::rewards(&proposers, &default_http_client(None))
            }
=======
            Rewards::Dreps(cmd) => cmd.exec(),
>>>>>>> 21853b35
        }
    }
}

fn extract_individual_votes(
    proposals: Vec<FullProposalInfo>,
    votes: HashMap<Identifier, Vec<AccountVotes>>,
) -> Result<VoteCount, Report> {
    let proposals_per_voteplan =
        proposals
            .into_iter()
            .fold(<HashMap<_, Vec<_>>>::new(), |mut acc, prop| {
                let entry = acc
                    .entry(prop.voteplan.chain_voteplan_id.clone())
                    .or_default();
                entry.push(prop);
                entry.sort_by_key(|p| p.voteplan.chain_proposal_index);
                acc
            });

    votes
        .into_iter()
        .try_fold(VoteCount::new(), |mut acc, (account, votes)| {
            for vote in &votes {
                let voteplan = vote.vote_plan_id;
                let props = proposals_per_voteplan
                    .get(&voteplan.to_string())
                    .iter()
                    .flat_map(|p| p.iter())
                    .enumerate()
                    .filter(|(i, _p)| vote.votes.contains(&(*i as u8)))
                    .map(|(_, p)| {
                        Ok::<_, Report>(Hash::from(
                            <[u8; 32]>::try_from(p.proposal.chain_proposal_id.clone()).map_err(
                                |v| eyre!("Invalid proposal hash length {}, expected 32", v.len()),
                            )?,
                        ))
                    })
                    .collect::<Result<Vec<_>, _>>()?;
                acc.entry(account.clone()).or_default().extend(props);
            }
            Ok::<_, Report>(acc)
        })
}<|MERGE_RESOLUTION|>--- conflicted
+++ resolved
@@ -1,5 +1,4 @@
 mod community_advisors;
-<<<<<<< HEAD
 mod full;
 mod proposers;
 mod veterans;
@@ -9,19 +8,6 @@
 
 use catalyst_toolbox::{http::default_http_client, rewards::proposers as proposers_lib};
 use color_eyre::Report;
-=======
-mod dreps;
-mod veterans;
-mod voters;
-
-use catalyst_toolbox::rewards::VoteCount;
-use color_eyre::{eyre::eyre, Report};
-use jormungandr_lib::{
-    crypto::{account::Identifier, hash::Hash},
-    interfaces::AccountVotes,
-};
-use std::collections::HashMap;
->>>>>>> 21853b35
 use structopt::StructOpt;
 use vit_servicing_station_lib::db::models::proposals::FullProposalInfo;
 
@@ -53,14 +39,11 @@
             Rewards::Voters(cmd) => cmd.exec(),
             Rewards::CommunityAdvisors(cmd) => cmd.exec(),
             Rewards::Veterans(cmd) => cmd.exec(),
-<<<<<<< HEAD
+            Rewards::Dreps(cmd) => cmd.exec(),
             Rewards::Full { path } => full::full_rewards(&path),
             Rewards::Proposers(proposers) => {
                 proposers::rewards(&proposers, &default_http_client(None))
             }
-=======
-            Rewards::Dreps(cmd) => cmd.exec(),
->>>>>>> 21853b35
         }
     }
 }
