mod command;
pub mod fake;

use assert_fs::fixture::PathChild;
use assert_fs::TempDir;
use cardano_serialization_lib::metadata::GeneralTransactionMetadata;
use command::PATH_TO_DYNAMIC_CONTENT;
pub use command::{Error, VoterRegistrationCommand};
use std::env;
use std::io::Write;
use std::path::Path;
use std::path::PathBuf;

#[derive(Debug, Clone)]
pub struct VoterRegistrationMock {
    path: PathBuf,
}

impl Default for VoterRegistrationMock {
    fn default() -> Self {
        Self {
            path: Path::new("voter-registration-mock").to_path_buf(),
        }
    }
}

impl VoterRegistrationMock {
    pub fn with_response(self, metadata: GeneralTransactionMetadata, temp_dir: &TempDir) -> Self {
        let metadata_file = temp_dir.child("metadata.tmp");

        env::set_var(
            PATH_TO_DYNAMIC_CONTENT,
            metadata_file.path().to_str().unwrap(),
        );

        println!(
            "VoterRegistrationMock set dynamic response: {:?}",
            metadata_file.path()
        );

<<<<<<< HEAD
        let mut file = std::fs::File::create(metadata_file.path()).unwrap();
        file.write_all(
            serde_json::to_string(&voting_registration)
                .unwrap()
                .as_bytes(),
        )
        .unwrap();
=======
        let mut file = std::fs::File::create(&metadata_file.path()).unwrap();
        file.write_all(serde_json::to_string(&metadata).unwrap().as_bytes())
            .unwrap();
>>>>>>> 3d7dd10e
        self
    }

    pub fn path(&self) -> PathBuf {
        self.path.to_path_buf()
    }
}<|MERGE_RESOLUTION|>--- conflicted
+++ resolved
@@ -38,19 +38,9 @@
             metadata_file.path()
         );
 
-<<<<<<< HEAD
-        let mut file = std::fs::File::create(metadata_file.path()).unwrap();
-        file.write_all(
-            serde_json::to_string(&voting_registration)
-                .unwrap()
-                .as_bytes(),
-        )
-        .unwrap();
-=======
         let mut file = std::fs::File::create(&metadata_file.path()).unwrap();
         file.write_all(serde_json::to_string(&metadata).unwrap().as_bytes())
             .unwrap();
->>>>>>> 3d7dd10e
         self
     }
 
