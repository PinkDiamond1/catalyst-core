<<<<<<< HEAD
use std::error::Error;

use color_eyre::Report;
use structopt::StructOpt as _;

pub mod cli;

fn main() -> Result<(), Report> {
    env_logger::init();
    color_eyre::install()?;
    let result = cli::Cli::from_args().exec();
    if let Err(e) = result {
        report_error(e);
    }
    Ok(())
}

fn report_error(error: Box<dyn Error>) {
    eprintln!("{}", error);
    let mut source = error.source();
    while let Some(sub_error) = source {
        eprintln!("  |-> {}", sub_error);
        source = sub_error.source();
    }
=======
use structopt::StructOpt;

pub mod cli;

fn main() -> color_eyre::Result<()> {
    env_logger::try_init()?;
    color_eyre::install()?;
    cli::Cli::from_args().exec()?;
    Ok(())
>>>>>>> 7f163e44
}<|MERGE_RESOLUTION|>--- conflicted
+++ resolved
@@ -1,29 +1,3 @@
-<<<<<<< HEAD
-use std::error::Error;
-
-use color_eyre::Report;
-use structopt::StructOpt as _;
-
-pub mod cli;
-
-fn main() -> Result<(), Report> {
-    env_logger::init();
-    color_eyre::install()?;
-    let result = cli::Cli::from_args().exec();
-    if let Err(e) = result {
-        report_error(e);
-    }
-    Ok(())
-}
-
-fn report_error(error: Box<dyn Error>) {
-    eprintln!("{}", error);
-    let mut source = error.source();
-    while let Some(sub_error) = source {
-        eprintln!("  |-> {}", sub_error);
-        source = sub_error.source();
-    }
-=======
 use structopt::StructOpt;
 
 pub mod cli;
@@ -33,5 +7,4 @@
     color_eyre::install()?;
     cli::Cli::from_args().exec()?;
     Ok(())
->>>>>>> 7f163e44
 }