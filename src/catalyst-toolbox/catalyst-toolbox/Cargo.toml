[package]
name = "catalyst-toolbox"
version = "0.3.0"
edition = "2021"

authors = ["danielsanchezq <daniel.sanchez@iohk.io>"]
license = "MIT OR Apache-2.0"
description = "Rust based CLI utility for catalyst operations"

# See more keys and their definitions at https://doc.rust-lang.org/cargo/reference/manifest.html
[[bin]]
name = "catalyst-toolbox"
test = false
bench = false

[dependencies]
assert_fs = "1"
bech32 = "0.8.1"
csv = "1.1"
wallet = { git = "https://github.com/input-output-hk/chain-wallet-libs.git", branch = "master" }
chain-addr = { git = "https://github.com/input-output-hk/chain-libs.git", branch = "master" }
chain-core = { git = "https://github.com/input-output-hk/chain-libs.git", branch = "master" }
chain-crypto = { git = "https://github.com/input-output-hk/chain-libs.git", branch = "master" }
chain-ser = { git = "https://github.com/input-output-hk/chain-libs.git", branch = "master" }
chain-storage = { git = "https://github.com/input-output-hk/chain-libs.git", branch = "master" }
chain-time = { git = "https://github.com/input-output-hk/chain-libs.git", branch = "master" }
chain-impl-mockchain = { git = "https://github.com/input-output-hk/chain-libs.git", branch = "master" }
time = { version = "0.3", features = ["formatting", "parsing", "macros"] }
itertools = "0.10"
jcli = { git = "https://github.com/input-output-hk/jormungandr.git", branch = "master" }
jormungandr-lib = { git = "https://github.com/input-output-hk/jormungandr.git", branch = "master" }
jormungandr-integration-tests = { git = "https://github.com/input-output-hk/jormungandr.git", branch = "master" }
jormungandr-automation = { git = "https://github.com/input-output-hk/jormungandr.git",  branch = "master" }
thor = { git = "https://github.com/input-output-hk/jormungandr.git",  branch = "master" }
jortestkit = { git = "https://github.com/input-output-hk/jortestkit.git", branch = "master" }
rayon = "1.5"
rust_decimal = "1.16"
rust_decimal_macros = "1"
futures = "0.3"
once_cell = "1.8"
reqwest = { version = "0.11", features = ["blocking", "json"] }
rand = "0.8.3"
rand_chacha = "0.3"
governor = { version = "0.4", features = ["std", "jitter"], default-features = false}
regex = "1.5"
serde = "1.0"
serde_json = "1.0"
structopt = "0.3"
serde_yaml = "0.8.17"
sscanf = "0.1"
color-eyre = "0.6"
thiserror = "1.0"
tokio = { version = "1.8", features = ["rt", "macros"] }
url = "2.2"
hex = "0.4"
image = "0.23.12"
qrcode = "0.12"
quircs = "0.10.0"
symmetric-cipher = { git = "https://github.com/input-output-hk/chain-wallet-libs.git", branch = "master" }
graphql_client = { version = "0.10" }
gag = "1"
vit-servicing-station-lib = { git = "https://github.com/input-output-hk/vit-servicing-station.git", branch = "master" }
<<<<<<< HEAD
voting-hir = { path = "../voting-hir", features = ["serde"] }
=======
env_logger = "0.9"
snapshot-lib = { path = "../snapshot-lib" }
>>>>>>> fb11aba0
fraction = "0.10"
tracing = "0.1"
tracing-subscriber = "0.3"

[dev-dependencies]
rand_chacha = "0.3"
assert_cmd = "0.10"
predicates = "1"
assert_fs = "1.0.0"
chain-vote = { git = "https://github.com/input-output-hk/chain-libs.git", branch = "master" }
proptest = { git = "https://github.com/input-output-hk/proptest", branch = "master" }
test-strategy = "0.2"
serde_test = "1"
snapshot-lib =  { path = "../snapshot-lib", features = ["proptest"] }
vit-servicing-station-tests = { git = "https://github.com/input-output-hk/vit-servicing-station.git", branch = "master" }

[build-dependencies]
versionisator = "1.0.3"

[features]
test-api = []<|MERGE_RESOLUTION|>--- conflicted
+++ resolved
@@ -60,12 +60,8 @@
 graphql_client = { version = "0.10" }
 gag = "1"
 vit-servicing-station-lib = { git = "https://github.com/input-output-hk/vit-servicing-station.git", branch = "master" }
-<<<<<<< HEAD
-voting-hir = { path = "../voting-hir", features = ["serde"] }
-=======
+snapshot-lib = { path = "../snapshot-lib" }
 env_logger = "0.9"
-snapshot-lib = { path = "../snapshot-lib" }
->>>>>>> fb11aba0
 fraction = "0.10"
 tracing = "0.1"
 tracing-subscriber = "0.3"
