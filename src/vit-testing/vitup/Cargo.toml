[package]
name = "vitup"
version = "0.0.1"
authors = ["dkijania <dariusz.kijania@iohk.io>"]
edition = "2021"

# See more keys and their definitions at https://doc.rust-lang.org/cargo/reference/manifest.html

[dependencies]
slave-pool = "0.2.3"
ipfs-api = "0.16.0"
url = "2.3.1"
custom_debug = "0.5"
dialoguer = "0.10.0"
assert_fs = "1.0"
glob = "0.3.0"
ctrlc = "3.2.1"
walkdir = "2.3.1"
csv = { workspace = true}
itertools = "0.10.3"
chain-core           = { path = "../../chain-libs/chain-core" }
chain-crypto         = { path = "../../chain-libs/chain-crypto", features = [ "property-test-api" ] }
chain-addr           = { path = "../../chain-libs/chain-addr", features = [ "property-test-api" ] }
chain-impl-mockchain = { path = "../../chain-libs/chain-impl-mockchain", features = [ "property-test-api" ] }
chain-time           = { path = "../../chain-libs/chain-time" }
chain-vote           = { path = "../../chain-libs/chain-vote" }
proptest = { workspace = true }
jormungandr-lib = { path = "../../jormungandr/jormungandr-lib" }
jormungandr-automation = { path = "../../jormungandr/testing/jormungandr-automation" }
thor = { path = "../../jormungandr/testing/thor" }
hersir = { path = "../../jormungandr/testing/hersir" }
jortestkit = { path = "../../jortestkit" }
mainnet-lib = { path = "../mainnet-lib" }
mainnet-tools = { path = "../mainnet-tools" }
vit-servicing-station-tests = { path = "../../vit-servicing-station/vit-servicing-station-tests" }
vit-servicing-station-lib = { path = "../../vit-servicing-station/vit-servicing-station-lib" }
voting_tools_rs = { path = "../../voting-tools-rs" }
catalyst-toolbox = { path = "../../catalyst-toolbox/catalyst-toolbox" }
snapshot-trigger-service = { path = "../snapshot-trigger-service" }
snapshot-lib = { path = "../../catalyst-toolbox/snapshot-lib" }
valgrind = { path = "../valgrind" }
poldercast = "1"
rand = "0.8"
path-slash = "0.2.0"
netstat2 = "0.9"
time = { version = "0.3.7", features=["serde","serde-well-known","parsing"]} 
fake = { version = "2.2", features=['chrono','http']}
strum = "0.24"
strum_macros = "0.24"
rand_core = "0.6"
rand_chacha = "0.3"
tempdir = "0.3.7"
diffy = "0.2.1"
regex = "1.4"
structopt = "0.3"
thiserror = "1.0"
warp-reverse-proxy = "0.3.2"
hex = "0.4"
futures = "0.3.8"
console = "0.15"
indicatif = "0.15"
lazy_static = "1"
serde_json = "1.0"
serde_yaml = "0.8"
yaml-rust = "0.4.4"
serde = { version = "1", features = ["derive"] }
warp = "0.3"
tokio = { version = "1.4", features = ["macros","rt","rt-multi-thread"] }
json = "0.12.4"
image = "0.23"
base64 = "0.13"
<<<<<<< HEAD
uuid = { workspace = true }
tracing-subscriber = { version = "0.3", features= ["std", "env-filter"] }
tracing = "0.1"
tracing-appender = "0.2"
=======
uuid = { version = "0.8", features = ["serde", "v4"] }
tracing-subscriber = { workspace = true, features= ["std", "env-filter"] }
tracing.workspace = true
tracing-appender.workspace = true
>>>>>>> 91d95781
hyper = { version = "0.14.17", features = ["server"] }
rustls = "0.20.4"
rustls-pemfile = "1"
tokio-rustls = "0.23.2"
tokio-stream = { version = "0.1.8", features = ["net"] }

[dev-dependencies]
quickcheck = "0.9"
quickcheck_macros = "0.9"
assert_fs ="1.0"
assert_cmd = "2"

[dependencies.reqwest]
version = "0.11"
default-features = false
features = ["blocking", "rustls-tls", "json"]

[dev-dependencies.reqwest]
version = "0.11"
default-features = false
features = ["blocking", "rustls-tls","native-tls", "json"]

[features]
soak = []<|MERGE_RESOLUTION|>--- conflicted
+++ resolved
@@ -69,17 +69,10 @@
 json = "0.12.4"
 image = "0.23"
 base64 = "0.13"
-<<<<<<< HEAD
 uuid = { workspace = true }
-tracing-subscriber = { version = "0.3", features= ["std", "env-filter"] }
-tracing = "0.1"
-tracing-appender = "0.2"
-=======
-uuid = { version = "0.8", features = ["serde", "v4"] }
 tracing-subscriber = { workspace = true, features= ["std", "env-filter"] }
 tracing.workspace = true
 tracing-appender.workspace = true
->>>>>>> 91d95781
 hyper = { version = "0.14.17", features = ["server"] }
 rustls = "0.20.4"
 rustls-pemfile = "1"
