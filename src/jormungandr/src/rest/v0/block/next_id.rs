--- conflicted
+++ resolved
@@ -16,15 +16,9 @@
     // POSSIBLE RACE CONDITION OR DEADLOCK!
     // Assuming that during update whole blockchain is write-locked
     let blockchain = blockchain.read().unwrap();
-<<<<<<< HEAD
-    let tip = blockchain.state.settings.read().unwrap().tip();
+    let tip = blockchain.state.tip();
     let storage = blockchain.storage.read().unwrap();
     storage
-=======
-    let tip = blockchain.state.tip();
-    blockchain
-        .storage
->>>>>>> 5eb45452
         .iterate_range(&block_id, &tip)
         .map_err(|e| ErrorBadRequest(e))?
         .take(query_params.get_count())
