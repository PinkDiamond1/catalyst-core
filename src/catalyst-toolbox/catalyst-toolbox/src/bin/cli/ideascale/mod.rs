--- conflicted
+++ resolved
@@ -1,20 +1,12 @@
-<<<<<<< HEAD
 use catalyst_toolbox::{
     community_advisors::models::{ReviewRanking, VeteranRankingRow},
     ideascale::{
-        build_challenges, build_fund, build_proposals, fetch_all, CustomFieldTags,
-        Error as IdeascaleError, Scores, Sponsors,
+        build_challenges, build_fund, build_proposals, fetch_all, CustomFieldTags, Scores, Sponsors,
     },
     utils::csv::{dump_data_to_csv, load_data_from_csv},
 };
-use core::cmp::max;
+use color_eyre::Report;
 use itertools::Itertools;
-=======
-use catalyst_toolbox::ideascale::{
-    build_challenges, build_fund, build_proposals, fetch_all, CustomFieldTags, Scores, Sponsors,
-};
-use color_eyre::Report;
->>>>>>> 7f163e44
 use jcli_lib::utils::io as io_utils;
 use jormungandr_lib::interfaces::VotePrivacy;
 use std::{collections::HashSet, ffi::OsStr};
@@ -192,7 +184,6 @@
     }
 }
 
-<<<<<<< HEAD
 impl Filter {
     fn output_file(input: &Path, output: Option<&Path>) -> PathBuf {
         if let Some(output) = output {
@@ -227,6 +218,7 @@
                     .filter(|row| row.score() == ReviewRanking::FilteredOut)
                     .count();
 
+                use std::cmp::max;
                 let max_count = max(excellent, max(good, filtered));
 
                 let include_excellent = excellent == max_count;
@@ -244,7 +236,7 @@
             .collect()
     }
 
-    fn exec(&self) -> Result<(), Error> {
+    fn exec(&self) -> Result<(), Report> {
         let Self { input, output } = self;
         let output = Self::output_file(input, output.as_deref());
 
@@ -257,10 +249,7 @@
     }
 }
 
-fn dump_content_to_file(content: impl Serialize, file_path: &Path) -> Result<(), Error> {
-=======
 fn dump_content_to_file(content: impl Serialize, file_path: &Path) -> Result<(), Report> {
->>>>>>> 7f163e44
     let writer = jcli_lib::utils::io::open_file_write(&Some(file_path))?;
     serde_json::to_writer_pretty(writer, &content)?;
     Ok(())
