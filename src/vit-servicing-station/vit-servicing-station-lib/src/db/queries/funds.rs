use crate::v0::errors::HandleError;
use crate::{
    db::{
        models::{
            challenges::Challenge,
            funds::{Fund, FundStageDates},
            goals::Goal,
            groups::Group,
            voteplans::Voteplan,
        },
        schema::{
            challenges::dsl as challenges_dsl, funds, funds::dsl as fund_dsl,
            goals::dsl as goals_dsl, groups::dsl as groups_dsl, voteplans::dsl as voteplans_dsl,
        },
        DbConnection, DbConnectionPool,
    },
    q,
};
use diesel::pg::upsert::excluded;
use diesel::{ExpressionMethods, Insertable, QueryDsl, QueryResult, RunQueryDsl};
use serde::{Deserialize, Serialize};

fn join_fund(mut fund: Fund, db_conn: &DbConnection) -> Result<Fund, HandleError> {
    let id = fund.id;

<<<<<<< HEAD
    fund.chain_vote_plans = voteplans_dsl::voteplans
        .filter(voteplans_dsl::fund_id.eq(id))
        .load::<Voteplan>(db_conn)
        .map_err(|e| {
            HandleError::NotFound(format!("Error loading voteplans, error: {}", e.to_string()))
        })?;

    fund.challenges = challenges_dsl::challenges
        .filter(challenges_dsl::fund_id.eq(id))
        .order_by(challenges_dsl::internal_id.asc())
        .load::<Challenge>(db_conn)
        .map_err(|e| {
            HandleError::NotFound(format!(
                "Error loading challenges, error: {}",
                e.to_string()
            ))
        })?;

    fund.goals = goals_dsl::goals
        .filter(goals_dsl::fund_id.eq(id))
        .load::<Goal>(db_conn)
        .map_err(|e| {
            HandleError::NotFound(format!("Error loading goals, error: {}", e.to_string()))
        })?;

    fund.groups = groups_dsl::groups
        .filter(groups_dsl::fund_id.eq(id))
        .load::<Group>(db_conn)
        .map_err(|e| {
            HandleError::NotFound(format!("Error loading groups, error: {}", e.to_string()))
        })?
        .into_iter()
        .collect();
=======
    fund.chain_vote_plans = q!(
        db_conn,
        voteplans_dsl::voteplans
            .filter(voteplans_dsl::fund_id.eq(id))
            .load::<Voteplan>(db_conn)
    )
    .map_err(|_e| HandleError::NotFound("Error loading voteplans".to_string()))?;

    fund.challenges = q!(
        db_conn,
        challenges_dsl::challenges
            .filter(challenges_dsl::fund_id.eq(id))
            .order_by(challenges_dsl::internal_id.asc())
            .load::<Challenge>(db_conn)
    )
    .map_err(|_e| HandleError::NotFound("Error loading challenges".to_string()))?;

    fund.goals = q!(
        db_conn,
        goals_dsl::goals
            .filter(goals_dsl::fund_id.eq(id))
            .load::<Goal>(db_conn)
    )
    .map_err(|_e| HandleError::NotFound("Error loading goals".to_string()))?;

    fund.groups = q!(
        db_conn,
        groups_dsl::groups
            .filter(groups_dsl::fund_id.eq(id))
            .load::<Group>(db_conn)
    )
    .map_err(|_e| HandleError::NotFound("Error loading groups".to_string()))?
    .into_iter()
    .collect();
>>>>>>> 3a14b6d2

    Ok(fund)
}

pub async fn query_fund_by_id(id: i32, pool: &DbConnectionPool) -> Result<Fund, HandleError> {
    let db_conn = pool.get().map_err(HandleError::DatabaseError)?;
    tokio::task::spawn_blocking(move || {
        let db_conn = &db_conn;

        let fund = q!(
            db_conn,
            fund_dsl::funds
                .filter(fund_dsl::id.eq(id))
                .first::<Fund>(db_conn)
        )
        .map_err(|_e| HandleError::NotFound("fund".to_string()))?;

        join_fund(fund, db_conn)
    })
    .await
    .map_err(|_e| HandleError::InternalError("Error executing request".to_string()))?
}

#[derive(Serialize, Deserialize, Debug)]
pub struct FundWithNext {
    #[serde(flatten)]
    pub fund: Fund,
    #[serde(default, skip_serializing_if = "Option::is_none")]
    pub next: Option<FundNextInfo>,
}

#[derive(Serialize, Deserialize, Debug)]
pub struct FundNextInfo {
    pub id: i32,
    pub fund_name: String,
    #[serde(flatten)]
    pub stage_dates: FundStageDates,
}

pub async fn query_current_fund(pool: &DbConnectionPool) -> Result<FundWithNext, HandleError> {
    let db_conn = pool.get().map_err(HandleError::DatabaseError)?;
    tokio::task::spawn_blocking(move || {
        let db_conn = &db_conn;

        let funds: Vec<Fund> = q!(
            db_conn,
            fund_dsl::funds
                // TODO: Not sure if sorting by the PK is actually necessary
                //
                // this assumes that the next will be the second inserted
                // and that the current is the first.
                .order(fund_dsl::id)
                .limit(2)
                .load(db_conn)
        )
        .map_err(|_e| HandleError::NotFound("fund".to_string()))?;

        let mut funds = funds.into_iter();
        let current = funds
            .next()
            .ok_or_else(|| HandleError::NotFound("current found not found".to_string()))?;

        let next = funds.next();

        let current = join_fund(current, db_conn)?;

        Ok(FundWithNext {
            fund: current,
            next: next.map(|f| FundNextInfo {
                id: f.id,
                fund_name: f.fund_name,
                stage_dates: f.stage_dates,
            }),
        })
    })
    .await
    .map_err(|_e| HandleError::InternalError("Error executing request".to_string()))?
}

pub async fn query_all_funds(pool: &DbConnectionPool) -> Result<Vec<i32>, HandleError> {
    let db_conn = pool.get().map_err(HandleError::DatabaseError)?;
    tokio::task::spawn_blocking(move || {
        q!(
            db_conn,
            fund_dsl::funds.select(fund_dsl::id).load::<i32>(&db_conn)
        )
        .map_err(|_| HandleError::InternalError("Error retrieving funds".to_string()))
    })
    .await
    .map_err(|_e| HandleError::InternalError("Error executing request".to_string()))?
}

pub fn insert_fund(fund: Fund, db_conn: &DbConnection) -> QueryResult<Fund> {
    q!(
        db_conn,
        diesel::insert_into(funds::table)
            .values(fund.values())
            .execute(db_conn)
    )?;
    // This can be done in a single query if we move to postgres or any DB that supports `get_result`
    // instead of `execute` in the previous insert
    q!(
        db_conn,
        funds::table.order(fund_dsl::id.desc()).first(db_conn)
    )
}

pub fn put_fund(fund: Fund, pool: &DbConnectionPool) -> Result<(), HandleError> {
    let db_conn = pool.get().map_err(HandleError::DatabaseError)?;
    match db_conn {
        DbConnection::Sqlite(db_conn) => diesel::replace_into(funds::table)
            .values(fund.values())
            .execute(&db_conn),
        DbConnection::Postgres(db_conn) => diesel::insert_into(funds::table)
            .values(fund.values())
            .on_conflict(funds::id)
            .do_update()
            .set((
                funds::fund_name.eq(excluded(funds::fund_name)),
                funds::fund_goal.eq(excluded(funds::fund_goal)),
                funds::registration_snapshot_time.eq(excluded(funds::registration_snapshot_time)),
                funds::next_registration_snapshot_time
                    .eq(excluded(funds::next_registration_snapshot_time)),
                funds::voting_power_threshold.eq(excluded(funds::voting_power_threshold)),
                funds::fund_start_time.eq(excluded(funds::fund_start_time)),
                funds::fund_end_time.eq(excluded(funds::fund_end_time)),
                funds::next_fund_start_time.eq(excluded(funds::next_fund_start_time)),
                funds::insight_sharing_start.eq(excluded(funds::insight_sharing_start)),
                funds::proposal_submission_start.eq(excluded(funds::proposal_submission_start)),
                funds::refine_proposals_start.eq(excluded(funds::refine_proposals_start)),
                funds::finalize_proposals_start.eq(excluded(funds::finalize_proposals_start)),
                funds::proposal_assessment_start.eq(excluded(funds::proposal_assessment_start)),
                funds::assessment_qa_start.eq(excluded(funds::assessment_qa_start)),
                funds::snapshot_start.eq(excluded(funds::snapshot_start)),
                funds::voting_start.eq(excluded(funds::voting_start)),
                funds::voting_end.eq(excluded(funds::voting_end)),
                funds::tallying_end.eq(excluded(funds::tallying_end)),
                funds::results_url.eq(excluded(funds::results_url)),
                funds::survey_url.eq(excluded(funds::survey_url)),
            ))
            .execute(&db_conn),
    }
    .map_err(|_e| HandleError::InternalError("Error executing request".to_string()))?;

    // TODO:
    // replace the voteplan and challenges too?

    Ok(())
}<|MERGE_RESOLUTION|>--- conflicted
+++ resolved
@@ -23,48 +23,15 @@
 fn join_fund(mut fund: Fund, db_conn: &DbConnection) -> Result<Fund, HandleError> {
     let id = fund.id;
 
-<<<<<<< HEAD
-    fund.chain_vote_plans = voteplans_dsl::voteplans
-        .filter(voteplans_dsl::fund_id.eq(id))
-        .load::<Voteplan>(db_conn)
-        .map_err(|e| {
-            HandleError::NotFound(format!("Error loading voteplans, error: {}", e.to_string()))
-        })?;
-
-    fund.challenges = challenges_dsl::challenges
-        .filter(challenges_dsl::fund_id.eq(id))
-        .order_by(challenges_dsl::internal_id.asc())
-        .load::<Challenge>(db_conn)
-        .map_err(|e| {
-            HandleError::NotFound(format!(
-                "Error loading challenges, error: {}",
-                e.to_string()
-            ))
-        })?;
-
-    fund.goals = goals_dsl::goals
-        .filter(goals_dsl::fund_id.eq(id))
-        .load::<Goal>(db_conn)
-        .map_err(|e| {
-            HandleError::NotFound(format!("Error loading goals, error: {}", e.to_string()))
-        })?;
-
-    fund.groups = groups_dsl::groups
-        .filter(groups_dsl::fund_id.eq(id))
-        .load::<Group>(db_conn)
-        .map_err(|e| {
-            HandleError::NotFound(format!("Error loading groups, error: {}", e.to_string()))
-        })?
-        .into_iter()
-        .collect();
-=======
     fund.chain_vote_plans = q!(
         db_conn,
         voteplans_dsl::voteplans
             .filter(voteplans_dsl::fund_id.eq(id))
             .load::<Voteplan>(db_conn)
     )
-    .map_err(|_e| HandleError::NotFound("Error loading voteplans".to_string()))?;
+    .map_err(|e| {
+        HandleError::NotFound(format!("Error loading voteplans, error: {}", e.to_string()))
+    })?;
 
     fund.challenges = q!(
         db_conn,
@@ -73,7 +40,12 @@
             .order_by(challenges_dsl::internal_id.asc())
             .load::<Challenge>(db_conn)
     )
-    .map_err(|_e| HandleError::NotFound("Error loading challenges".to_string()))?;
+    .map_err(|e| {
+        HandleError::NotFound(format!(
+            "Error loading challenges, error: {}",
+            e.to_string()
+        ))
+    })?;
 
     fund.goals = q!(
         db_conn,
@@ -81,7 +53,7 @@
             .filter(goals_dsl::fund_id.eq(id))
             .load::<Goal>(db_conn)
     )
-    .map_err(|_e| HandleError::NotFound("Error loading goals".to_string()))?;
+    .map_err(|e| HandleError::NotFound(format!("Error loading goals, error: {}", e.to_string())))?;
 
     fund.groups = q!(
         db_conn,
@@ -89,10 +61,9 @@
             .filter(groups_dsl::fund_id.eq(id))
             .load::<Group>(db_conn)
     )
-    .map_err(|_e| HandleError::NotFound("Error loading groups".to_string()))?
+    .map_err(|e| HandleError::NotFound(format!("Error loading groups, error: {}", e.to_string())))?
     .into_iter()
     .collect();
->>>>>>> 3a14b6d2
 
     Ok(fund)
 }
